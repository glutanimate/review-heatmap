# -*- coding: utf-8 -*-

# Review Heatmap Add-on for Anki
#
# Copyright (C) 2016-2022  Aristotelis P. <https//glutanimate.com/>
#
# This program is free software: you can redistribute it and/or modify
# it under the terms of the GNU Affero General Public License as
# published by the Free Software Foundation, either version 3 of the
# License, or (at your option) any later version, with the additions
# listed at the end of the accompanied license file.
#
# This program is distributed in the hope that it will be useful,
# but WITHOUT ANY WARRANTY; without even the implied warranty of
# MERCHANTABILITY or FITNESS FOR A PARTICULAR PURPOSE.  See the
# GNU Affero General Public License for more details.
#
# You should have received a copy of the GNU Affero General Public License
# along with this program.  If not, see <https://www.gnu.org/licenses/>.
#
# NOTE: This program is subject to certain additional terms pursuant to
# Section 7 of the GNU Affero General Public License.  You should have
# received a copy of these additional terms immediately following the
# terms and conditions of the GNU Affero General Public License which
# accompanied this program.
#
# If not, please request a copy through one of the means of contact
# listed here: <https://glutanimate.com/contact/>.
#
# Any modifications to this file must keep this entire header intact.

"""
Components related to gathering and analyzing user activity
"""

import datetime
import time
from enum import Enum
from typing import (
    TYPE_CHECKING,
    Dict,
    List,
    Literal,
    NamedTuple,
    Optional,
    Sequence,
    Tuple,
)

from anki.utils import ids2str
from anki.errors import NotFoundError

if TYPE_CHECKING:
    from anki.collection import Collection
    from anki.dbproxy import DBProxy

from .errors import CollectionError
from .libaddon.anki.configmanager import ConfigManager
from .libaddon.debug import isDebuggingOn, logger
from .times import daystart_epoch
from .types import DeckId

# limit max forecast to 200 years to protect against invalid due dates
MAX_FORECAST_DAYS = 73000


class ActivityType(Enum):
    reviews = 0


class StatsType(Enum):
    streak = 0
    percentage = 1
    cards = 2


class StatsEntry(NamedTuple):
    value: int
    type: StatsType = StatsType.streak


class StatsEntryStreak(StatsEntry):
    value: int
    type: StatsType = StatsType.streak


class StatsEntryPercentage(StatsEntry):
    value: int
    type: StatsType = StatsType.percentage


class StatsEntryCards(StatsEntry):
    value: int
    type: StatsType = StatsType.cards


class StatsReport(NamedTuple):
    streak_max: StatsEntryStreak
    streak_cur: StatsEntryStreak
    pct_days_active: StatsEntryPercentage
    activity_daily_avg: StatsEntryCards


class ActivityReport(NamedTuple):
    activity: Dict[int, int]
    start: Optional[int]
    stop: Optional[int]
    today: int
    offset: int
    stats: StatsReport


class ActivityReporter:
    def __init__(self, col: "Collection", config: ConfigManager):
        self._col: "Collection"
        self._db: "DBProxy"

        self._config: ConfigManager = config
        self.set_collection(col)

    # Public API
    #########################################################################

    def get_report(
        self,
        limhist: Optional[int] = None,
        limfcst: Optional[int] = None,
        activity_type: ActivityType = ActivityType.reviews,
        current_deck_only: bool = False,
    ) -> Optional[ActivityReport]:

        history_start, forecast_stop = self._get_time_limits(limhist, limfcst)

        if activity_type == ActivityType.reviews:
            history = self._cards_done(
                start=history_start,
                current_deck_only=current_deck_only,
            )
            forecast = self._cards_due(
                start=self._today,
                stop=forecast_stop,
                current_deck_only=current_deck_only,
            )

            if not history:
                return None

            activity_report = self._get_activity(history=history, forecast=forecast)
        else:
            raise NotImplementedError(
                "activity type {} not implemented".format(activity_type)
            )

        return activity_report

    def set_collection(self, col: "Collection"):
        # NOTE: Binding the collection is dangerous if we ever persist ActivityReporter
        # across profile reloads, so allow outside callers to update the collection
        # if necessary

        if not col or not col.db:
            raise CollectionError("Anki collection and/or database is not ready")

        self._col = col
        self._db = col.db

    # Activity calculations
    #########################################################################

    # General

    def _get_activity(
        self,
        history: List[Sequence[int]],
        forecast: Optional[List[Sequence[int]]] = None,
    ) -> ActivityReport:

        first_day = history[0][0] if history else 0
        last_day = forecast[-1][0] if forecast else 0

        # Stats: cumulative activity and streaks

        streak_max: int = 0
        streak_cur: int = 0
        streak_last: int = 0
        current: int = 0
        total: int = 0
        idx: int = 0
        next_timestamp: Optional[int]

        for idx, item in enumerate(history):
            current += 1
            timestamp, activity = item

            try:
                next_timestamp = history[idx + 1][0]
            except IndexError:  # last item
                streak_last = current
                next_timestamp = None

            if timestamp + 86400 != next_timestamp:  # >1 day gap. streak over.
                if current > streak_max:
                    streak_max = current
                current = 0

            total += activity

        days_learned: int = idx + 1
        today = self._today

        # Stats: current streak
        if history[-1][0] in (today, today - 86400):
            # last recorded date today or yesterday?
            streak_cur = streak_last

        # Stats: average count on days with activity
        avg_cur = int(round(total / max(days_learned, 1)))

        # Stats: percentage of days with activity
        #
        # NOTE: days_total is based on first recorded revlog entry, i.e. it is
        # not the grand total of days since collection creation date / whatever
        # history limits the user might have set. This value seems more
        # desirable and motivating than the raw percentage of days learned
        # in the date inclusion period.

        days_total = (today - first_day) / 86400 + 1

        if days_total == 1:
            pdays = 100  # review history only extends to yesterday
        else:
            pdays = int(round((days_learned / days_total) * 100))

        # Compose activity data
        activity_dict: Dict[int, int] = dict(history + forecast)  # type: ignore
        if history[-1][0] == today:  # history takes precedence for today
            activity_dict[today] = history[-1][1]

        # individual cal-heatmap dates need to be in ms:

        return ActivityReport(
            activity=activity_dict,
            start=first_day * 1000 if first_day else None,
            stop=last_day * 1000 if last_day else None,
            today=today * 1000,
            offset=self._offset,
            stats=StatsReport(
                streak_max=StatsEntryStreak(value=streak_max),
                streak_cur=StatsEntryStreak(value=streak_cur),
                pct_days_active=StatsEntryPercentage(value=pdays),
                activity_daily_avg=StatsEntryCards(value=avg_cur),
            ),
        )

    # Collection properties
    #########################################################################

    @property
    def _sched_ver(self) -> Literal[1, 2, 3]:
        try:
            if self._col.v3_scheduler():
                return 3
        except AttributeError:
            pass
        try:
            return self._col.sched_ver()
        except AttributeError:
            return self._col.schedVer()

    @property
    def _offset(self) -> int:
        """
        Return daily scheduling cutoff time in hours
        """
        if self._sched_ver >= 2:
            rollover = self._col.conf.get("rollover", 4)
            return rollover

        start_date = datetime.datetime.fromtimestamp(self._col.crt)
        return start_date.hour

    @property
    def _today(self) -> int:
        """
        Return unix epoch timestamp in seconds for today (00:00 UTC)
        """
        return daystart_epoch(self._db, "now", is_timestamp=False, offset=self._offset)

    # Time limits
    #########################################################################

    def _get_time_limits(
        self, limhist: Optional[int] = None, limfcst: Optional[int] = None
    ) -> Tuple[Optional[int], Optional[int]]:

        conf = self._config["synced"]

        history_start: Optional[int]
        forecast_stop: Optional[int]

        if limhist is not None:
            history_start = self._days_from_today(-limhist)
        else:
            history_start = self._get_conf_history_limit(
                conf["limhist"], conf["limdate"]
            )

        if limfcst is not None:
            forecast_stop = self._days_from_today(limfcst)
        else:
            forecast_stop = self._get_conf_forecast_limit(conf["limfcst"])

        return (history_start, forecast_stop)

    def _get_conf_history_limit(
        self, limit_days: Optional[int], limit_date: Optional[int]
    ) -> Optional[int]:

        if limit_days is None and limit_date is None:
            return None

        if limit_days:
            limit_days_date = self._days_from_today(-limit_days)
        else:
            limit_days_date = 0

        limit_date = daystart_epoch(self._db, str(limit_date)) if limit_date else None

        # be defensive as col.crt can transiently be None (e.g. when importing colpkgs)
        creation_time = getattr(self._col, "crt", None)

        if (
            not limit_date
            or not creation_time
            or limit_date == daystart_epoch(self._db, creation_time)
        ):
            # ignore zero value or default value
            limit_date = 0
        else:
            limit_date = limit_date

        # choose most restricting limit
        return max(limit_days_date, limit_date) or None

    def _get_conf_forecast_limit(self, limit_days: int) -> int:
        limit_days = limit_days or MAX_FORECAST_DAYS
        return self._days_from_today(limit_days)

    def _days_from_today(self, days: int) -> int:
        return self._today + 86400 * days

    # Deck limits
    #########################################################################

<<<<<<< HEAD
    def _valid_decks(self, excluded: List[DeckId]) -> List[DeckId]:
=======
    def _valid_decks(self, excluded: List[int]) -> List[int]:
        deck_manager = self._col.decks
>>>>>>> 3901b6dd
        all_excluded = []

        for did in excluded:
            try:
                children = [d[1] for d in deck_manager.children(did)]
            except NotFoundError:  # 2.1.28+
                continue
            all_excluded.extend(children)

        all_excluded.extend(excluded)

        return [d["id"] for d in self._col.decks.all() if d["id"] not in all_excluded]

    def _did_limit(self, current_deck_only: bool) -> str:
        excluded_dids: List[DeckId] = self._config["synced"]["limdecks"]
        if not current_deck_only:
            if excluded_dids:
                dids = self._valid_decks(excluded_dids)
            else:
                dids = [d["id"] for d in self._col.decks.all()]
        else:
            dids = self.__get_active_deck_ids()
        return ids2str(dids)

    def _revlog_limit(self, current_deck_only: bool) -> str:
        excluded_dids = self._config["synced"]["limdecks"]
        ignore_deleted = self._config["synced"]["limcdel"]
        if not current_deck_only:
            if excluded_dids:
                dids = self._valid_decks(excluded_dids)
            elif ignore_deleted:
                # Limiting log entries to cids with assigned dids automatically
                # excludes deleted entries. In cases where we do not use a deck
                # limit we specify the following instead:
                return "cid IN (SELECT id FROM cards)"
            else:
                return ""
        else:
            dids = self.__get_active_deck_ids()
        return "cid IN (SELECT id FROM cards WHERE did IN %s)" % ids2str(dids)

    def __get_active_deck_ids(self) -> List["DeckId"]:
        deck_manager = self._col.decks
        try:
            selected_deck = deck_manager.get_current_id()
        except AttributeError:
            selected_deck = deck_manager.selected()
        active_deck_ids = deck_manager.deck_and_child_ids(selected_deck)
        return active_deck_ids

    # Other settings affecting included revlog entries
    #########################################################################

    @property
    def _ignore_rescheduled_entries(self) -> bool:
        return self._config["synced"]["limresched"]

    # Database queries for user activity
    #########################################################################

    def _cards_due(
        self,
        start: Optional[int] = None,
        stop: Optional[int] = None,
        current_deck_only: bool = False,
    ) -> List[Sequence[int]]:
        """[summary]

        Args:
            start (Optional[int], optional): [description]. Defaults to None.
            stop (Optional[int], optional): [description]. Defaults to None.

        Returns:
            List[List[int]]: [[int, int]]
        """
        # start, stop: timestamps in seconds. Set to None for unlimited.
        # start: inclusive; stop: exclusive

        lim = ""
        if start is not None:
            lim += " AND day >= {}".format(start)
        if stop is not None:
            lim += " AND day < {}".format(stop)
        cmd = """
SELECT
STRFTIME('%s', 'now', '-{} hours', 'localtime', 'start of day')
    + (due - ?) * 86400
AS day, -COUNT(), due -- negative to support heatmap legend
FROM cards
WHERE did IN {} AND queue IN (2,3)
{}
GROUP BY day ORDER BY day""".format(
            self._offset, self._did_limit(current_deck_only), lim
        )

        res: List[Sequence[int]] = self._db.all(cmd, self._col.sched.today)

        if isDebuggingOn():
            self.__debug_cards_due(cmd, res)

        return [i[:-1] for i in res]

    def _cards_done(
        self,
        start: Optional[int] = None,
        current_deck_only: bool = False,
    ) -> List[Sequence[int]]:
        """
        start: timestamp in seconds to start reporting from

        Group revlog entries by day while taking local timezone and DST
        settings into account. Return as unix timestamps of UTC day start
        (00:00:00 UTC+0 of each day)

        We perform the grouping here instead of passing the raw data on to
        cal-heatmap because of performance reasons (user revlogs can easily
        reach >100K entries).

        Grouping-by-day needs to be timezone-aware to assign the recorded
        timestamps to the correct day. For that reason we include the
        'localtime' strftime modifier, even though it does come at a
        performance penalty

        Returns:
            [[int, int]**]
        """
        offset = self._offset * 3600

        lims = []
        if start is not None:
            lims.append("day >= {}".format(start))

        if self._ignore_rescheduled_entries:
            lims.append("ease >= 1")

        deck_limit = self._revlog_limit(current_deck_only)
        if deck_limit:
            lims.append(deck_limit)

        lim = "WHERE " + " AND ".join(lims) if lims else ""

        cmd = """\
SELECT CAST(STRFTIME('%s', id / 1000 - {}, 'unixepoch',
                     'localtime', 'start of day') AS int)
AS day, COUNT()
FROM revlog {}
GROUP BY day ORDER BY day""".format(
            offset, lim
        )

        res = self._db.all(cmd)

        if isDebuggingOn():
            self.__debug_cards_done(cmd, res)

        return res

    def __debug_cards_due(self, cmd: str, res: List[Sequence[int]]):
        sched_ver = self._sched_ver
        if sched_ver >= 2:
            offset = self._col.conf.get("rollover", 4)
        else:
            startDate = datetime.datetime.fromtimestamp(self._col.crt)
            offset = startDate.hour

        try:
            day_cutoff = self._col.sched.day_cutoff
        except AttributeError:
            day_cutoff = self._col.sched.dayCutoff

        logger.debug(cmd)
        logger.debug(self._col.sched.today)
        logger.debug("Scheduler version %s", sched_ver)
        logger.debug("Day starts at setting: %s hours", offset)
        logger.debug(
            time.strftime(
                "dayCutoff: %Y-%m-%d %H:%M",
                time.localtime(day_cutoff),
            )
        )
        logger.debug(
            time.strftime("local now: %Y-%m-%d %H:%M", time.localtime(time.time()))
        )
        col_days = self._col.sched.today
        logger.debug("Col days: %s", col_days)
        if col_days is not None:
            logger.debug(
                time.strftime(
                    "Col today: %Y-%m-%d",
                    time.localtime(self._col.crt + 86400 * col_days),
                )
            )
        logger.debug(res)

    def __debug_cards_done(self, cmd: str, res: List[Sequence[int]]):
        logger.debug(cmd)
        logger.debug(res)<|MERGE_RESOLUTION|>--- conflicted
+++ resolved
@@ -352,12 +352,8 @@
     # Deck limits
     #########################################################################
 
-<<<<<<< HEAD
     def _valid_decks(self, excluded: List[DeckId]) -> List[DeckId]:
-=======
-    def _valid_decks(self, excluded: List[int]) -> List[int]:
         deck_manager = self._col.decks
->>>>>>> 3901b6dd
         all_excluded = []
 
         for did in excluded:
